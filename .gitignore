--- conflicted
+++ resolved
@@ -1,12 +1,5 @@
-<<<<<<< HEAD
-vendor/
-coverage/
-bin/
-=======
-.idea
 vendor
 bin
 coverage
 coverage.xml
->>>>>>> e18f4f30
 composer.lock